--- conflicted
+++ resolved
@@ -3,10 +3,6 @@
 
 A Model Context Protocol (MCP) server for KiCad electronic design automation (EDA) files.
 """
-<<<<<<< HEAD
-
-__version__ = "0.2.0"
-=======
 from .server import *
 from .config import *
 from .context import *
@@ -30,5 +26,4 @@
     # Lifespan / context helpers
     "kicad_lifespan",
     "KiCadAppContext",
-]
->>>>>>> 9dbea131
+]